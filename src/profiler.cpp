/*
 * Copyright 2016 Andrei Pangin
 *
 * Licensed under the Apache License, Version 2.0 (the "License");
 * you may not use this file except in compliance with the License.
 * You may obtain a copy of the License at
 *
 *     http://www.apache.org/licenses/LICENSE-2.0
 *
 * Unless required by applicable law or agreed to in writing, software
 * distributed under the License is distributed on an "AS IS" BASIS,
 * WITHOUT WARRANTIES OR CONDITIONS OF ANY KIND, either express or implied.
 * See the License for the specific language governing permissions and
 * limitations under the License.
 */

#include <algorithm>
#include <fstream>
#include <dlfcn.h>
#include <unistd.h>
#include <stdint.h>
#include <stdio.h>
#include <stdlib.h>
#include <string.h>
#include <sys/param.h>
#include "profiler.h"
#include "perfEvents.h"
#include "allocTracer.h"
#include "lockTracer.h"
#include "wallClock.h"
#include "instrument.h"
#include "itimer.h"
#include "flameGraph.h"
#include "flightRecorder.h"
#include "frameName.h"
#include "os.h"
#include "stackFrame.h"
#include "symbols.h"
#include "vmStructs.h"


Profiler Profiler::_instance;

static NoopEngine noop_engine;
static PerfEvents perf_events;
static AllocTracer alloc_tracer;
static LockTracer lock_tracer;
static WallClock wall_clock;
static ITimer itimer;
static Instrument instrument;


// Stack recovery techniques used to workaround AsyncGetCallTrace flaws.
// Can be disabled with 'safemode' option.
enum StackRecovery {
<<<<<<< HEAD
    MOVE_SP      = 0x1,
    MOVE_SP2     = 0x2,
    POP_FRAME    = 0x4,
    SCAN_STACK   = 0x8,
    LAST_JAVA_PC = 0x10,
    GC_TRACES    = 0x20,

    HOTSPOT_ONLY = LAST_JAVA_PC | GC_TRACES,
    MAX_RECOVERY = MOVE_SP | MOVE_SP2 | POP_FRAME | SCAN_STACK | LAST_JAVA_PC | GC_TRACES
=======
    MOVE_SP      = 1,
    POP_FRAME    = 2,
    SCAN_STACK   = 4,
    LAST_JAVA_PC = 8,
    GC_TRACES    = 16,
    CHECK_STATE  = 32,

    HOTSPOT_ONLY = LAST_JAVA_PC | GC_TRACES,
    MAX_RECOVERY = 63
>>>>>>> b5a67c2b
};


struct MethodSample {
    u64 samples;
    u64 counter;

    MethodSample() : samples(0), counter(0) {
    }

    void add(CallTraceSample* s) {
        samples += s->samples;
        counter += s->counter;
    }
};

typedef std::pair<std::string, MethodSample> NamedMethodSample;

static bool sortByCounter(const NamedMethodSample& a, const NamedMethodSample& b) {
    return a.second.counter > b.second.counter;
}


void Profiler::addJavaMethod(const void* address, int length, jmethodID method) {
    _jit_lock.lock();
    _java_methods.add(address, length, method, true);
    _jit_lock.unlock();
}

void Profiler::removeJavaMethod(const void* address, jmethodID method) {
    _jit_lock.lock();
    _java_methods.remove(address, method);
    _jit_lock.unlock();
}

void Profiler::addRuntimeStub(const void* address, int length, const char* name) {
    _stubs_lock.lock();
    _runtime_stubs.add(address, length, name, true);
    _stubs_lock.unlock();
}

void Profiler::onThreadStart(jvmtiEnv* jvmti, JNIEnv* jni, jthread thread) {
    int tid = OS::threadId();
    _thread_filter.remove(tid);
    updateThreadName(jvmti, jni, thread);

    if (_engine == &perf_events) {
        PerfEvents::createForThread(tid);
    }
}

void Profiler::onThreadEnd(jvmtiEnv* jvmti, JNIEnv* jni, jthread thread) {
    int tid = OS::threadId();
    _thread_filter.remove(tid);
    updateThreadName(jvmti, jni, thread);

    if (_engine == &perf_events) {
        PerfEvents::destroyForThread(tid);
    }
}

const char* Profiler::asgctError(int code) {
    switch (code) {
        case ticks_no_Java_frame:
        case ticks_unknown_not_Java:
        case ticks_not_walkable_not_Java:
            // Not in Java context at all; this is not an error
            return NULL;
        case ticks_GC_active:
            return "GC_active";
        case ticks_unknown_Java:
            return "unknown_Java";
        case ticks_not_walkable_Java:
            return "not_walkable_Java";
        case ticks_thread_exit:
            return "thread_exit";
        case ticks_deopt:
            return "deoptimization";
        case ticks_safepoint:
            return "safepoint";
        case ticks_skipped:
            return "skipped";
        default:
            // Should not happen
            return "unexpected_state";
    }
}

inline u32 Profiler::getLockIndex(int tid) {
    u32 lock_index = tid;
    lock_index ^= lock_index >> 8;
    lock_index ^= lock_index >> 4;
    return lock_index % CONCURRENCY_LEVEL;
}

void Profiler::updateSymbols(bool kernel_symbols) {
    Symbols::parseLibraries(_native_libs, _native_lib_count, MAX_NATIVE_LIBS, kernel_symbols);
}

void Profiler::mangle(const char* name, char* buf, size_t size) {
    char* buf_end = buf + size;
    strcpy(buf, "_ZN");
    buf += 3;

    const char* c;
    while ((c = strstr(name, "::")) != NULL && buf + (c - name) + 4 < buf_end) {
        buf += snprintf(buf, buf_end - buf, "%d", (int)(c - name));
        memcpy(buf, name, c - name);
        buf += c - name;
        name = c + 2;
    }

    if (buf < buf_end) {
        snprintf(buf, buf_end - buf, "%d%sE*", (int)strlen(name), name);
    }
    buf_end[-1] = 0;
}

const void* Profiler::resolveSymbol(const char* name) {
    char mangled_name[256];
    if (strstr(name, "::") != NULL) {
        mangle(name, mangled_name, sizeof(mangled_name));
        name = mangled_name;
    }

    size_t len = strlen(name);
    if (len > 0 && name[len - 1] == '*') {
        for (int i = 0; i < _native_lib_count; i++) {
            const void* address = _native_libs[i]->findSymbolByPrefix(name, len - 1);
            if (address != NULL) {
                return address;
            }
        }
    } else {
        for (int i = 0; i < _native_lib_count; i++) {
            const void* address = _native_libs[i]->findSymbol(name);
            if (address != NULL) {
                return address;
            }
        }
    }

    return NULL;
}

NativeCodeCache* Profiler::findNativeLibrary(const void* address) {
    const int native_lib_count = _native_lib_count;
    for (int i = 0; i < native_lib_count; i++) {
        if (_native_libs[i]->contains(address)) {
            return _native_libs[i];
        }
    }
    return NULL;
}

const char* Profiler::findNativeMethod(const void* address) {
    NativeCodeCache* lib = findNativeLibrary(address);
    return lib == NULL ? NULL : lib->binarySearch(address);
}

// When thread is in Java state, it should have Java frame somewhere on the top of the stack
bool Profiler::checkWalkable(void* ucontext) {
    if (ucontext == NULL) {
        return false;
    }

    StackFrame frame(ucontext);
    const void* pc = (const void*)frame.pc();
    uintptr_t fp = frame.fp();
    uintptr_t prev_fp = (uintptr_t)&fp;
    uintptr_t bottom = prev_fp + 0x40000;

    const void* const valid_pc = (const void*)0x1000;

    // Walk until the bottom of the stack or until the first Java frame
    for (int depth = 0; depth < 5 && pc >= valid_pc; depth++) {
        if (_runtime_stubs.contains(pc)) {
            _stubs_lock.lockShared();
            jmethodID method = _runtime_stubs.find(pc);
            _stubs_lock.unlockShared();
            return method == NULL || strcmp((const char*)method, "call_stub") != 0;
        } else if (_java_methods.contains(pc)) {
            return true;
        }

        // Check if the next frame is below on the current stack
        if (fp <= prev_fp || fp >= bottom) {
            break;
        }

        // Frame pointer must be word aligned
        if ((fp & (sizeof(uintptr_t) - 1)) != 0) {
            break;
        }

        prev_fp = fp;
        pc = ((const void**)fp)[1];
        fp = ((uintptr_t*)fp)[0];
    }

    return false;
}

int Profiler::getNativeTrace(void* ucontext, ASGCT_CallFrame* frames, int tid) {
    const void* native_callchain[MAX_NATIVE_FRAMES];
    int native_frames = _engine->getNativeTrace(ucontext, tid, native_callchain, MAX_NATIVE_FRAMES,
                                                &_java_methods, &_runtime_stubs);

    int depth = 0;
    jmethodID prev_method = NULL;

    for (int i = 0; i < native_frames; i++) {
        jmethodID current_method = (jmethodID)findNativeMethod(native_callchain[i]);
        if (current_method == prev_method && _cstack == CSTACK_LBR) {
            // Skip duplicates in LBR stack, where branch_stack[N].from == branch_stack[N+1].to
            prev_method = NULL;
        } else {
            frames[depth].bci = BCI_NATIVE_FRAME;
            frames[depth].method_id = prev_method = current_method;
            depth++;
        }
    }

    return depth;
}

int Profiler::getJavaTraceAsync(void* ucontext, ASGCT_CallFrame* frames, int max_depth) {
    VMThread* vm_thread = VMThread::current();
    if (vm_thread == NULL) {
        return 0;
    }

    if (_safe_mode & CHECK_STATE) {
        int state = vm_thread->state();
        if ((state == 8 || state == 9) && !checkWalkable(ucontext)) {
            // Thread is in Java state, but does not have a valid Java frame on top of the stack
            return 0;
        }
    }

    JNIEnv* jni = VM::jni();
    if (jni == NULL) {
        // Not a Java thread
        return 0;
    }

    ASGCT_CallTrace trace = {jni, 0, frames};
    VM::_asyncGetCallTrace(&trace, max_depth, ucontext);

    if ((trace.num_frames == ticks_unknown_Java || trace.num_frames == ticks_not_walkable_Java) && _safe_mode < MAX_RECOVERY) {
        // If current Java stack is not walkable (e.g. the top frame is not fully constructed),
        // try to manually pop the top frame off, hoping that the previous frame is walkable.
        // This is a temporary workaround for AsyncGetCallTrace issues,
        // see https://bugs.openjdk.java.net/browse/JDK-8178287
        StackFrame top_frame(ucontext);
        uintptr_t pc = top_frame.pc(),
                  sp = top_frame.sp(),
                  fp = top_frame.fp();

        // Stack might not be walkable if some temporary values are pushed onto the stack
        // above the expected frame SP
        if (!(_safe_mode & MOVE_SP)) {
            for (int extra_stack_slots = 1; extra_stack_slots <= 2; extra_stack_slots++) {
                top_frame.sp() = sp + extra_stack_slots * sizeof(uintptr_t);
                VM::_asyncGetCallTrace(&trace, max_depth, ucontext);
                top_frame.sp() = sp;

                if (trace.num_frames > 0) {
                    return trace.num_frames;
                }
            }
        }

        // Guess top method by PC and insert it manually into the call trace
        bool is_entry_frame = false;
        if (fillTopFrame((const void*)pc, trace.frames)) {
            bool is_native_frame = trace.frames->bci == BCI_NATIVE_FRAME;
            is_entry_frame = is_native_frame && strcmp((const char*)trace.frames->method_id, "call_stub") == 0;

            if (!is_native_frame || _cstack != CSTACK_NO) {
                trace.frames++;
                max_depth--;
            }
        }

        // Attempt further manipulations with top frame, only if SP points to the current stack
        if (top_frame.validSP()) {
            // Retry with the fixed context, but only if PC looks reasonable,
            // otherwise AsyncGetCallTrace may crash
            if (!(_safe_mode & POP_FRAME) && top_frame.pop(is_entry_frame)) {
                if (getAddressType((instruction_t*)top_frame.pc()) != ADDR_UNKNOWN) {
                    VM::_asyncGetCallTrace(&trace, max_depth, ucontext);
                }
                top_frame.restore(pc, sp, fp);

                if (trace.num_frames > 0) {
                    return trace.num_frames + (trace.frames - frames);
                }
            }

            // Retry moving stack pointer, but now in wider range: 3 to 6 slots.
            // Helps to recover from String.indexOf() intrinsic
            if (!(_safe_mode & MOVE_SP2)) {
                ASGCT_CallFrame* prev_frames = trace.frames;
                trace.frames = frames;
                for (int extra_stack_slots = 3; extra_stack_slots <= 6; extra_stack_slots = (extra_stack_slots - 1) << 1) {
                    top_frame.sp() = sp + extra_stack_slots * sizeof(uintptr_t);
                    VM::_asyncGetCallTrace(&trace, max_depth, ucontext);
                    top_frame.sp() = sp;

                    if (trace.num_frames > 0) {
                        return trace.num_frames;
                    }
                }
                trace.frames = prev_frames;
            }

            // Try to find the previous frame by looking a few top stack slots
            // for something that resembles a return address
            if (!(_safe_mode & SCAN_STACK)) {
                for (int slot = 0; slot < StackFrame::callerLookupSlots(); slot++) {
                    if (getAddressType((instruction_t*)top_frame.stackAt(slot)) != ADDR_UNKNOWN) {
                        top_frame.pc() = top_frame.stackAt(slot);
                        top_frame.sp() = sp + (slot + 1) * sizeof(uintptr_t);
                        VM::_asyncGetCallTrace(&trace, max_depth, ucontext);
                        top_frame.restore(pc, sp, fp);

                        if (trace.num_frames > 0) {
                            return trace.num_frames + (trace.frames - frames);
                        }
                    }
                }
            }
        }
    } else if (trace.num_frames == ticks_unknown_not_Java && !(_safe_mode & LAST_JAVA_PC)) {
        VMThread* thread = VMThread::fromEnv(jni);
        if (thread != NULL) {
            uintptr_t& sp = thread->lastJavaSP();
            uintptr_t& pc = thread->lastJavaPC();
            if (sp != 0 && pc == 0) {
                // We have the last Java frame anchor, but it is not marked as walkable.
                // Make it walkable here
                uintptr_t saved_sp = sp;
                pc = ((uintptr_t*)saved_sp)[-1];

                AddressType addr_type = getAddressType((instruction_t*)pc);
                if (addr_type != ADDR_UNKNOWN) {
                    // AGCT fails if the last Java frame is a Runtime Stub with an invalid _frame_complete_offset.
                    // In this case we manually replace last Java frame to the previous frame
                    if (addr_type == ADDR_STUB) {
                        RuntimeStub* stub = RuntimeStub::findBlob((instruction_t*)pc);
                        if (stub != NULL && stub->frameSize() > 0 && stub->frameSize() < 256) {
                            sp = saved_sp + stub->frameSize() * sizeof(uintptr_t);
                            pc = ((uintptr_t*)sp)[-1];
                        }
                    }
                    VM::_asyncGetCallTrace(&trace, max_depth, ucontext);
                }

                sp = saved_sp;
                pc = 0;
            }
        }
    } else if (trace.num_frames == ticks_GC_active && !(_safe_mode & GC_TRACES)) {
        if (VMStructs::_get_stack_trace != NULL && CollectedHeap::isGCActive() && !VM::inRedefineClasses()) {
            // While GC is running Java threads are known to be at safepoint
            return getJavaTraceJvmti((jvmtiFrameInfo*)frames, frames, max_depth);
        }
    }

    if (trace.num_frames > 0) {
        return trace.num_frames;
    }

    const char* err_string = asgctError(trace.num_frames);
    if (err_string == NULL) {
        // No Java stack, because thread is not in Java context
        return 0;
    }

    atomicInc(_failures[-trace.num_frames]);
    trace.frames->bci = BCI_ERROR;
    trace.frames->method_id = (jmethodID)err_string;
    return trace.frames - frames + 1;
}

int Profiler::getJavaTraceJvmti(jvmtiFrameInfo* jvmti_frames, ASGCT_CallFrame* frames, int max_depth) {
    // We cannot call pure JVM TI here, because it assumes _thread_in_native state,
    // but allocation events happen in _thread_in_vm state,
    // see https://github.com/jvm-profiling-tools/async-profiler/issues/64
    JNIEnv* jni = VM::jni();
    if (jni == NULL) {
        return 0;
    }

    VMThread* vm_thread = VMThread::fromEnv(jni);
    int num_frames;
    if (VMStructs::_get_stack_trace(NULL, vm_thread, 0, max_depth, jvmti_frames, &num_frames) == 0 && num_frames > 0) {
        // Profiler expects stack trace in AsyncGetCallTrace format; convert it now
        for (int i = 0; i < num_frames; i++) {
            frames[i].method_id = jvmti_frames[i].method;
            frames[i].bci = 0;
        }
        return num_frames;
    }

    return 0;
}

inline int Profiler::makeEventFrame(ASGCT_CallFrame* frames, jint event_type, uintptr_t id) {
    frames[0].bci = event_type;
    frames[0].method_id = (jmethodID)id;
    return 1;
}

bool Profiler::fillTopFrame(const void* pc, ASGCT_CallFrame* frame) {
    jmethodID method = NULL;

    // Check if PC belongs to a JIT compiled method
    _jit_lock.lockShared();
    if (_java_methods.contains(pc) && (method = _java_methods.find(pc)) != NULL) {
        frame->bci = 0;
        frame->method_id = method;
    }
    _jit_lock.unlockShared();

    if (method != NULL) {
        return true;
    }

    // Check if PC belongs to a VM runtime stub
    _stubs_lock.lockShared();
    if (_runtime_stubs.contains(pc) && (method = _runtime_stubs.find(pc)) != NULL) {
        frame->bci = BCI_NATIVE_FRAME;
        frame->method_id = method;
    }
    _stubs_lock.unlockShared();

    return method != NULL;
}

AddressType Profiler::getAddressType(instruction_t* pc) {
    bool in_generated_code = false;

    // 1. Check if PC lies within JVM's compiled code cache
    if (_java_methods.contains(pc)) {
        _jit_lock.lockShared();
        jmethodID method = _java_methods.find(pc);
        _jit_lock.unlockShared();
        if (method != NULL) {
            return ADDR_JIT;
        }
        in_generated_code = true;
    }

    // 2. The same for VM runtime stubs
    if (_runtime_stubs.contains(pc)) {
        _stubs_lock.lockShared();
        jmethodID method = _runtime_stubs.find(pc);
        _stubs_lock.unlockShared();
        if (method != NULL) {
            return ADDR_STUB;
        }
        in_generated_code = true;
    }

    // 3. Check if PC belongs to executable code of shared libraries
    if (!in_generated_code) {
        const int native_lib_count = _native_lib_count;
        for (int i = 0; i < native_lib_count; i++) {
            if (_native_libs[i]->contains(pc)) {
                return ADDR_NATIVE;
            }
        }
    }

    // This can be some other dynamically generated code, but we don't know it. Better stay safe.
    return ADDR_UNKNOWN;
}

void Profiler::recordSample(void* ucontext, u64 counter, jint event_type, Event* event) {
    atomicInc(_total_samples);

    int tid = OS::threadId();
    u32 lock_index = getLockIndex(tid);
    if (!_locks[lock_index].tryLock() &&
        !_locks[lock_index = (lock_index + 1) % CONCURRENCY_LEVEL].tryLock() &&
        !_locks[lock_index = (lock_index + 2) % CONCURRENCY_LEVEL].tryLock())
    {
        // Too many concurrent signals already
        atomicInc(_failures[-ticks_skipped]);

        if (event_type == 0) {
            // Need to reset PerfEvents ring buffer, even though we discard the collected trace
            _engine->getNativeTrace(ucontext, tid, NULL, 0, &_java_methods, &_runtime_stubs);
        }
        return;
    }

    ASGCT_CallFrame* frames = _calltrace_buffer[lock_index]->_asgct_frames;

    int num_frames = 0;
    if (!_jfr.active() && event_type <= BCI_ALLOC && event_type >= BCI_PARK && event->id()) {
        num_frames = makeEventFrame(frames, event_type, event->id());
    }
    if (_cstack != CSTACK_NO) {
        num_frames += getNativeTrace(ucontext, frames + num_frames, tid);
    }

    int first_java_frame = num_frames;
    if (event_type != 0 && VMStructs::_get_stack_trace != NULL) {
        // Events like object allocation happen at known places where it is safe to call JVM TI
        jvmtiFrameInfo* jvmti_frames = _calltrace_buffer[lock_index]->_jvmti_frames;
        num_frames += getJavaTraceJvmti(jvmti_frames + num_frames, frames + num_frames, _max_stack_depth);
    } else {
        num_frames += getJavaTraceAsync(ucontext, frames + num_frames, _max_stack_depth);
    }

    if (num_frames == 0) {
        num_frames += makeEventFrame(frames + num_frames, BCI_ERROR, (uintptr_t)"no_Java_frame");
    } else if (event_type == BCI_INSTRUMENT) {
        // Skip Instrument.recordSample() method
        frames++;
        num_frames--;
    }

    // TODO: Zero out top bci to reduce the number of stack traces
    // if (first_java_frame < num_frames && frames[first_java_frame].bci > 0) {
    //     frames[first_java_frame].bci = 0;
    // }

    if (_add_thread_frame) {
        num_frames += makeEventFrame(frames + num_frames, BCI_THREAD_ID, tid);
    }

    u32 call_trace_id = _call_trace_storage.put(num_frames, frames, counter);
    _jfr.recordEvent(lock_index, tid, call_trace_id, event_type, event, counter);

    _locks[lock_index].unlock();
}

jboolean JNICALL Profiler::NativeLibraryLoadTrap(JNIEnv* env, jobject self, jstring name, jboolean builtin) {
    jboolean result = ((jboolean JNICALL (*)(JNIEnv*, jobject, jstring, jboolean))
                       _instance._original_NativeLibrary_load)(env, self, name, builtin);
    _instance.updateSymbols(false);
    return result;
}

jboolean JNICALL Profiler::NativeLibrariesLoadTrap(JNIEnv* env, jobject self, jobject lib, jstring name, jboolean builtin, jboolean jni) {
    jboolean result = ((jboolean JNICALL (*)(JNIEnv*, jobject, jobject, jstring, jboolean, jboolean))
                       _instance._original_NativeLibrary_load)(env, self, lib, name, builtin, jni);
    _instance.updateSymbols(false);
    return result;
}

void JNICALL Profiler::ThreadSetNativeNameTrap(JNIEnv* env, jobject self, jstring name) {
    ((void JNICALL (*)(JNIEnv*, jobject, jstring))_instance._original_Thread_setNativeName)(env, self, name);
    _instance.updateThreadName(VM::jvmti(), env, self);
}

void Profiler::bindNativeLibraryLoad(JNIEnv* env, bool enable) {
    jclass NativeLibrary;

    if (_original_NativeLibrary_load == NULL) {
        char original_jni_name[64];

        if ((NativeLibrary = env->FindClass("jdk/internal/loader/NativeLibraries")) != NULL) {
            strcpy(original_jni_name, "Java_jdk_internal_loader_NativeLibraries_");
            _trapped_NativeLibrary_load = (void*)NativeLibrariesLoadTrap;

            // JDK 15+
            _load_method.name = (char*)"load";
            _load_method.signature = (char*)"(Ljdk/internal/loader/NativeLibraries$NativeLibraryImpl;Ljava/lang/String;ZZ)Z";

        } else if ((NativeLibrary = env->FindClass("java/lang/ClassLoader$NativeLibrary")) != NULL) {
            strcpy(original_jni_name, "Java_java_lang_ClassLoader_00024NativeLibrary_");
            _trapped_NativeLibrary_load = (void*)NativeLibraryLoadTrap;

            if (env->GetMethodID(NativeLibrary, "load0", "(Ljava/lang/String;Z)Z") != NULL) {
                // JDK 9-14
                _load_method.name = (char*)"load0";
                _load_method.signature = (char*)"(Ljava/lang/String;Z)Z";
            } else if (env->GetMethodID(NativeLibrary, "load", "(Ljava/lang/String;Z)V") != NULL) {
                // JDK 8
                _load_method.name = (char*)"load";
                _load_method.signature = (char*)"(Ljava/lang/String;Z)V";
            } else {
                // JDK 7
                _load_method.name = (char*)"load";
                _load_method.signature = (char*)"(Ljava/lang/String;)V";
            }

        } else {
            fprintf(stderr, "WARNING: Failed to intercept NativeLibraries.load()\n");
            return;
        }

        strcat(original_jni_name, _load_method.name);
        if ((_original_NativeLibrary_load = dlsym(VM::_libjava, original_jni_name)) == NULL) {
            fprintf(stderr, "WARNING: Could not find %s\n", original_jni_name);
            return;
        }

    } else {
        const char* class_name = _trapped_NativeLibrary_load == NativeLibrariesLoadTrap
            ? "jdk/internal/loader/NativeLibraries"
            : "java/lang/ClassLoader$NativeLibrary";
        if ((NativeLibrary = env->FindClass(class_name)) == NULL) {
            fprintf(stderr, "WARNING: Could not find %s\n", class_name);
            return;
        }
    }

    _load_method.fnPtr = enable ? _trapped_NativeLibrary_load : _original_NativeLibrary_load;
    env->RegisterNatives(NativeLibrary, &_load_method, 1);
}

void Profiler::bindThreadSetNativeName(JNIEnv* env, bool enable) {
    jclass Thread = env->FindClass("java/lang/Thread");
    if (Thread == NULL) {
        return;
    }

    // Find JNI entry for Thread.setNativeName() method
    if (_original_Thread_setNativeName == NULL) {
        _original_Thread_setNativeName = dlsym(VM::_libjvm, "JVM_SetNativeThreadName");
    }

    // Change function pointer for the native method
    if (_original_Thread_setNativeName != NULL) {
        void* entry = enable ? (void*)ThreadSetNativeNameTrap : _original_Thread_setNativeName;
        const JNINativeMethod setNativeName = {(char*)"setNativeName", (char*)"(Ljava/lang/String;)V", entry};
        env->RegisterNatives(Thread, &setNativeName, 1);
    }
}

void Profiler::switchNativeMethodTraps(bool enable) {
    JNIEnv* env = VM::jni();
    bindNativeLibraryLoad(env, enable);
    // bindThreadSetNativeName(env, enable);
    env->ExceptionClear();
}

Error Profiler::installTraps(const char* begin, const char* end) {
    if (begin == NULL) {
        _begin_trap.assign(NULL);
    } else {
        const void* begin_addr = resolveSymbol(begin);
        if (begin_addr == NULL || !_begin_trap.assign(begin_addr)) {
            return Error("Begin address not found");
        }
    }

    if (end == NULL) {
        _end_trap.assign(NULL);
    } else {
        const void* end_addr = resolveSymbol(end);
        if (end_addr == NULL || !_end_trap.assign(end_addr)) {
            return Error("End address not found");
        }
    }

    if (_begin_trap.entry() == 0) {
        _engine->enableEvents(true);
    } else {
        _engine->enableEvents(false);
        OS::installSignalHandler(SIGTRAP, trapHandler);
        _begin_trap.install();
    }

    return Error::OK;
}

void Profiler::uninstallTraps() {
    _begin_trap.uninstall();
    _end_trap.uninstall();
}

void Profiler::trapHandler(int signo, siginfo_t* siginfo, void* ucontext) {
    _instance.trapHandlerImpl(ucontext);
}

void Profiler::trapHandlerImpl(void* ucontext) {
    StackFrame frame(ucontext);

    if (_begin_trap.covers(frame.pc())) {
        _engine->enableEvents(true);
        _begin_trap.uninstall();
        _end_trap.install();
        frame.pc() = _begin_trap.entry();
    } else if (_end_trap.covers(frame.pc())) {
        _engine->enableEvents(false);
        _end_trap.uninstall();
        _begin_trap.install();
        frame.pc() = _end_trap.entry();
    }
}

void Profiler::setThreadInfo(int tid, const char* name, jlong java_thread_id) {
    MutexLocker ml(_thread_names_lock);
    _thread_names[tid] = name;
    _thread_ids[tid] = java_thread_id;
}

void Profiler::updateThreadName(jvmtiEnv* jvmti, JNIEnv* jni, jthread thread) {
    if (_update_thread_names) {
        VMThread* vm_thread = VMThread::fromJavaThread(jni, thread);
        jvmtiThreadInfo thread_info;
        if (vm_thread != NULL && jvmti->GetThreadInfo(thread, &thread_info) == 0) {
            jlong java_thread_id = VMThread::javaThreadId(jni, thread);
            setThreadInfo(vm_thread->osThreadId(), thread_info.name, java_thread_id);
            jvmti->Deallocate((unsigned char*)thread_info.name);
        }
    }
}

void Profiler::updateJavaThreadNames() {
    if (_update_thread_names) {
        jvmtiEnv* jvmti = VM::jvmti();
        jint thread_count;
        jthread* thread_objects;
        if (jvmti->GetAllThreads(&thread_count, &thread_objects) != 0) {
            return;
        }

        JNIEnv* jni = VM::jni();
        for (int i = 0; i < thread_count; i++) {
            updateThreadName(jvmti, jni, thread_objects[i]);
        }

        jvmti->Deallocate((unsigned char*)thread_objects);
    }
}

void Profiler::updateNativeThreadNames() {
    if (_update_thread_names) {
        ThreadList* thread_list = OS::listThreads();
        char name_buf[64];

        for (int tid; (tid = thread_list->next()) != -1; ) {
            MutexLocker ml(_thread_names_lock);
            std::map<int, std::string>::iterator it = _thread_names.lower_bound(tid);
            if (it == _thread_names.end() || it->first != tid) {
                if (OS::threadName(tid, name_buf, sizeof(name_buf))) {
                    _thread_names.insert(it, std::map<int, std::string>::value_type(tid, name_buf));
                }
            }
        }

        delete thread_list;
    }
}

bool Profiler::excludeTrace(FrameName* fn, CallTrace* trace) {
    bool checkInclude = fn->hasIncludeList();
    bool checkExclude = fn->hasExcludeList();
    if (!(checkInclude || checkExclude)) {
        return false;
    }

    for (int i = 0; i < trace->num_frames; i++) {
        const char* frame_name = fn->name(trace->frames[i], true);
        if (checkExclude && fn->exclude(frame_name)) {
            return true;
        }
        if (checkInclude && fn->include(frame_name)) {
            checkInclude = false;
            if (!checkExclude) break;
        }
    }

    return checkInclude;
}

Engine* Profiler::selectEngine(const char* event_name) {
    if (event_name == NULL) {
        return &noop_engine;
    } else if (strcmp(event_name, EVENT_CPU) == 0) {
        return PerfEvents::supported() ? (Engine*)&perf_events : (Engine*)&wall_clock;
    } else if (strcmp(event_name, EVENT_ALLOC) == 0) {
        return &alloc_tracer;
    } else if (strcmp(event_name, EVENT_LOCK) == 0) {
        return &lock_tracer;
    } else if (strcmp(event_name, EVENT_WALL) == 0) {
        return &wall_clock;
    } else if (strcmp(event_name, EVENT_ITIMER) == 0) {
        return &itimer;
    } else if (strchr(event_name, '.') != NULL) {
        return &instrument;
    } else {
        return &perf_events;
    }
}

Error Profiler::checkJvmCapabilities() {
    if (VMStructs::libjvm() == NULL) {
        return Error("Could not find libjvm among loaded libraries. Unsupported JVM?");
    }

    if (!VMStructs::hasThreadBridge()) {
        return Error("Could not find VMThread bridge. Unsupported JVM?");
    }

    if (VMStructs::_get_stack_trace == NULL) {
        fprintf(stderr, "WARNING: Install JVM debug symbols to improve profile accuracy\n");
    }

    return Error::OK;
}

Error Profiler::start(Arguments& args, bool reset) {
    MutexLocker ml(_state_lock);
    if (_state != IDLE) {
        return Error("Profiler already started");
    }

    Error error = checkJvmCapabilities();
    if (error) {
        return error;
    }

    if (args._events == 0) {
        return Error("No profiling events specified");
    } else if ((args._events & (args._events - 1)) && args._output != OUTPUT_JFR) {
        return Error("Only JFR output supports multiple events");
    }

    if (reset || _start_time == 0) {
        // Reset counters
        _total_samples = 0;
        memset(_failures, 0, sizeof(_failures));

        // Reset dicrionaries and bitmaps
        _class_map.clear();
        _thread_filter.clear();
        _call_trace_storage.clear();

        // Reset thread names and IDs
        MutexLocker ml(_thread_names_lock);
        _thread_names.clear();
        _thread_ids.clear();
    }

    // (Re-)allocate calltrace buffers
    if (_max_stack_depth != args._jstackdepth) {
        _max_stack_depth = args._jstackdepth;
        size_t buffer_size = (_max_stack_depth + MAX_NATIVE_FRAMES + RESERVED_FRAMES) * sizeof(CallTraceBuffer);

        for (int i = 0; i < CONCURRENCY_LEVEL; i++) {
            free(_calltrace_buffer[i]);
            _calltrace_buffer[i] = (CallTraceBuffer*)malloc(buffer_size);
            if (_calltrace_buffer[i] == NULL) {
                _max_stack_depth = 0;
                return Error("Not enough memory to allocate stack trace buffers (try smaller jstackdepth)");
            }
        }
    }

    updateSymbols(args._ring != RING_USER);

    _safe_mode = args._safe_mode | (VM::hotspot_version() ? 0 : HOTSPOT_ONLY);

    _add_thread_frame = args._threads && args._output != OUTPUT_JFR;
    _update_thread_names = (args._threads || args._output == OUTPUT_JFR) && VMThread::hasNativeId();
    _thread_filter.init(args._filter);

    _engine = selectEngine(args._event_desc);
    _cstack = args._cstack == CSTACK_DEFAULT ? _engine->cstack() : args._cstack;
    if (_cstack == CSTACK_LBR && _engine != &perf_events) {
        return Error("Branch stack is supported only with PMU events");
    }

    error = installTraps(args._begin, args._end);
    if (error) {
        return error;
    }

    if (args._output == OUTPUT_JFR) {
        error = _jfr.start(args._file, reset);
        if (error) {
            uninstallTraps();
            return error;
        }
    }

    error = _engine->start(args);
    if (error) {
        uninstallTraps();
        _jfr.stop();
        return error;
    }

    // TODO: check if engines available
    _events = args._events;
    if (_events & EK_ALLOC) alloc_tracer.start(args);
    if (_events & EK_LOCK) lock_tracer.start(args);

    // Thread events might be already enabled by PerfEvents::start
    switchThreadEvents(JVMTI_ENABLE);
    switchNativeMethodTraps(true);

    _state = RUNNING;
    _start_time = time(NULL);
    return Error::OK;
}

Error Profiler::stop() {
    MutexLocker ml(_state_lock);
    if (_state != RUNNING) {
        return Error("Profiler is not active");
    }

    uninstallTraps();

    if (_events & EK_LOCK) lock_tracer.stop();
    if (_events & EK_ALLOC) alloc_tracer.stop();

    _engine->stop();

    switchNativeMethodTraps(false);
    switchThreadEvents(JVMTI_DISABLE);
    updateJavaThreadNames();
    updateNativeThreadNames();

    // Acquire all spinlocks to avoid race with remaining signals
    for (int i = 0; i < CONCURRENCY_LEVEL; i++) _locks[i].lock();
    _jfr.stop();
    for (int i = 0; i < CONCURRENCY_LEVEL; i++) _locks[i].unlock();

    _state = IDLE;
    return Error::OK;
}

Error Profiler::check(Arguments& args) {
    MutexLocker ml(_state_lock);
    if (_state != IDLE) {
        return Error("Profiler already started");
    }

    Error error = checkJvmCapabilities();
    if (error) {
        return error;
    }

    _engine = selectEngine(args._event_desc);
    return _engine->check(args);
}

void Profiler::switchThreadEvents(jvmtiEventMode mode) {
    if (_thread_events_state != mode) {
        jvmtiEnv* jvmti = VM::jvmti();
        jvmti->SetEventNotificationMode(mode, JVMTI_EVENT_THREAD_START, NULL);
        jvmti->SetEventNotificationMode(mode, JVMTI_EVENT_THREAD_END, NULL);
        _thread_events_state = mode;
    }
}

/*
 * Dump stacks in FlameGraph input format:
 * 
 * <frame>;<frame>;...;<topmost frame> <count>
 */
void Profiler::dumpCollapsed(std::ostream& out, Arguments& args) {
    MutexLocker ml(_state_lock);
    if (_state != IDLE || _engine == NULL) return;

    FrameName fn(args, args._style, _thread_names_lock, _thread_names);

    std::vector<CallTraceSample*> samples;
    _call_trace_storage.collectSamples(samples);

    for (std::vector<CallTraceSample*>::const_iterator it = samples.begin(); it != samples.end(); ++it) {
        CallTrace* trace = (*it)->trace;
        if (excludeTrace(&fn, trace)) continue;

        for (int j = trace->num_frames - 1; j >= 0; j--) {
            const char* frame_name = fn.name(trace->frames[j]);
            out << frame_name << (j == 0 ? ' ' : ';');
        }
        out << (args._counter == COUNTER_SAMPLES ? (*it)->samples : (*it)->counter) << "\n";
    }
}

void Profiler::dumpFlameGraph(std::ostream& out, Arguments& args, bool tree) {
    MutexLocker ml(_state_lock);
    if (_state != IDLE || _engine == NULL) return;

    FlameGraph flamegraph(args._title, args._counter, args._minwidth, args._reverse);
    FrameName fn(args, args._style, _thread_names_lock, _thread_names);

    std::vector<CallTraceSample*> samples;
    _call_trace_storage.collectSamples(samples);

    for (std::vector<CallTraceSample*>::const_iterator it = samples.begin(); it != samples.end(); ++it) {
        CallTrace* trace = (*it)->trace;
        if (excludeTrace(&fn, trace)) continue;

        u64 samples = (args._counter == COUNTER_SAMPLES ? (*it)->samples : (*it)->counter);
        int num_frames = trace->num_frames;

        Trie* f = flamegraph.root();
        if (args._reverse) {
            if (_add_thread_frame) {
                // Thread frames always come first
                num_frames--;
                const char* frame_name = fn.name(trace->frames[num_frames]);
                f = f->addChild(frame_name, samples);
            }

            for (int j = 0; j < num_frames; j++) {
                const char* frame_name = fn.name(trace->frames[j]);
                f = f->addChild(frame_name, samples);
            }
        } else {
            for (int j = num_frames - 1; j >= 0; j--) {
                const char* frame_name = fn.name(trace->frames[j]);
                f = f->addChild(frame_name, samples);
            }
        }
        f->addLeaf(samples);
    }

    flamegraph.dump(out, tree);
}

void Profiler::dumpFlat(std::ostream& out, Arguments& args) {
    MutexLocker ml(_state_lock);
    if (_state != IDLE || _engine == NULL) return;

    FrameName fn(args, args._style | STYLE_DOTTED, _thread_names_lock, _thread_names);
    char buf[1024] = {0};

    std::map<std::string, MethodSample> histogram;
    u64 total_counter = 0;

    std::vector<CallTraceSample*> samples;
    _call_trace_storage.collectSamples(samples);

    for (std::vector<CallTraceSample*>::const_iterator it = samples.begin(); it != samples.end(); ++it) {
        total_counter += (*it)->counter;

        CallTrace* trace = (*it)->trace;
        if (trace->num_frames == 0 || excludeTrace(&fn, trace)) continue;

        const char* frame_name = fn.name(trace->frames[0]);
        histogram[frame_name].add(*it);
    }

    std::vector<NamedMethodSample> methods(histogram.begin(), histogram.end());
    std::sort(methods.begin(), methods.end(), sortByCounter);

    snprintf(buf, sizeof(buf) - 1,
            "--- Execution profile ---\n"
            "Total samples       : %lld\n",
            _total_samples);
    out << buf;

    double percent = 100.0 / _total_samples;
    for (int i = 1; i < ASGCT_FAILURE_TYPES; i++) {
        const char* err_string = asgctError(-i);
        if (err_string != NULL && _failures[i] > 0) {
            snprintf(buf, sizeof(buf), "%-20s: %lld (%.2f%%)\n", err_string, _failures[i], _failures[i] * percent);
            out << buf;
        }
    }

    out << "\n"
           "     counter  percent  samples  top\n"
           "  ----------  -------  -------  ---\n";

    percent = 100.0 / total_counter;
    int max_count = args._dump_flat;
    for (std::vector<NamedMethodSample>::const_iterator it = methods.begin(); it != methods.end() && --max_count >= 0; ++it) {
        snprintf(buf, sizeof(buf) - 1, "%12lld  %6.2f%%  %7lld  %s\n",
                 it->second.counter, it->second.counter * percent, it->second.samples, it->first.c_str());
        out << buf;
    }
}

void Profiler::runInternal(Arguments& args, std::ostream& out) {
    switch (args._action) {
        case ACTION_START:
        case ACTION_RESUME: {
            Error error = start(args, args._action == ACTION_START);
            if (error) {
                out << error.message() << std::endl;
            } else {
                out << "Profiling started" << std::endl;
            }
            break;
        }
        case ACTION_STOP: {
            Error error = stop();
            if (error) {
                out << error.message() << std::endl;
            } else {
                out << "Profiling stopped after " << uptime() << " seconds. No dump options specified" << std::endl;
            }
            break;
        }
        case ACTION_CHECK: {
            Error error = check(args);
            if (error) {
                out << error.message() << std::endl;
            } else {
                out << "OK" << std::endl;
            }
            break;
        }
        case ACTION_STATUS: {
            MutexLocker ml(_state_lock);
            if (_state == RUNNING) {
                out << "Profiling is running for " << uptime() << " seconds" << std::endl;
            } else {
                out << "Profiler is not active" << std::endl;
            }
            break;
        }
        case ACTION_LIST: {
            out << "Basic events:" << std::endl;
            out << "  " << EVENT_CPU << std::endl;
            out << "  " << EVENT_ALLOC << std::endl;
            out << "  " << EVENT_LOCK << std::endl;
            out << "  " << EVENT_WALL << std::endl;
            out << "  " << EVENT_ITIMER << std::endl;

            out << "Java method calls:" << std::endl;
            out << "  ClassName.methodName" << std::endl;

            if (PerfEvents::supported()) {
                out << "Perf events:" << std::endl;
                // The first perf event is "cpu" which is already printed
                for (int event_id = 1; ; event_id++) {
                    const char* event_name = PerfEvents::getEventName(event_id);
                    if (event_name == NULL) break;
                    out << "  " << event_name << std::endl;
                }
            }
            break;
        }
        case ACTION_VERSION:
            out << PROFILER_VERSION;
            out.flush();
            break;
        case ACTION_FULL_VERSION:
            out << FULL_VERSION_STRING;
            break;
        case ACTION_DUMP:
            stop();
            switch (args._output) {
                case OUTPUT_COLLAPSED:
                    dumpCollapsed(out, args);
                    break;
                case OUTPUT_FLAMEGRAPH:
                    dumpFlameGraph(out, args, false);
                    break;
                case OUTPUT_TREE:
                    dumpFlameGraph(out, args, true);
                    break;
                case OUTPUT_FLAT:
                    dumpFlat(out, args);
                    break;
                default:
                    break;
            }
            break;
        default:
            break;
    }
}

void Profiler::run(Arguments& args) {
    if (args._file == NULL || args._output == OUTPUT_JFR) {
        runInternal(args, std::cout);
    } else {
        std::ofstream out(args._file, std::ios::out | std::ios::trunc);
        if (out.is_open()) {
            runInternal(args, out);
            out.close();
        } else {
            std::cerr << "Could not open " << args._file << std::endl;
        }
    }
}

void Profiler::shutdown(Arguments& args) {
    MutexLocker ml(_state_lock);

    // The last chance to dump profile before VM terminates
    if (_state == RUNNING) {
        if (args._output == OUTPUT_NONE) {
            stop();
        } else {
            args._action = ACTION_DUMP;
            run(args);
        }
    }

    _state = TERMINATED;
}<|MERGE_RESOLUTION|>--- conflicted
+++ resolved
@@ -53,7 +53,6 @@
 // Stack recovery techniques used to workaround AsyncGetCallTrace flaws.
 // Can be disabled with 'safemode' option.
 enum StackRecovery {
-<<<<<<< HEAD
     MOVE_SP      = 0x1,
     MOVE_SP2     = 0x2,
     POP_FRAME    = 0x4,
@@ -63,17 +62,6 @@
 
     HOTSPOT_ONLY = LAST_JAVA_PC | GC_TRACES,
     MAX_RECOVERY = MOVE_SP | MOVE_SP2 | POP_FRAME | SCAN_STACK | LAST_JAVA_PC | GC_TRACES
-=======
-    MOVE_SP      = 1,
-    POP_FRAME    = 2,
-    SCAN_STACK   = 4,
-    LAST_JAVA_PC = 8,
-    GC_TRACES    = 16,
-    CHECK_STATE  = 32,
-
-    HOTSPOT_ONLY = LAST_JAVA_PC | GC_TRACES,
-    MAX_RECOVERY = 63
->>>>>>> b5a67c2b
 };
 
 
@@ -234,49 +222,6 @@
     return lib == NULL ? NULL : lib->binarySearch(address);
 }
 
-// When thread is in Java state, it should have Java frame somewhere on the top of the stack
-bool Profiler::checkWalkable(void* ucontext) {
-    if (ucontext == NULL) {
-        return false;
-    }
-
-    StackFrame frame(ucontext);
-    const void* pc = (const void*)frame.pc();
-    uintptr_t fp = frame.fp();
-    uintptr_t prev_fp = (uintptr_t)&fp;
-    uintptr_t bottom = prev_fp + 0x40000;
-
-    const void* const valid_pc = (const void*)0x1000;
-
-    // Walk until the bottom of the stack or until the first Java frame
-    for (int depth = 0; depth < 5 && pc >= valid_pc; depth++) {
-        if (_runtime_stubs.contains(pc)) {
-            _stubs_lock.lockShared();
-            jmethodID method = _runtime_stubs.find(pc);
-            _stubs_lock.unlockShared();
-            return method == NULL || strcmp((const char*)method, "call_stub") != 0;
-        } else if (_java_methods.contains(pc)) {
-            return true;
-        }
-
-        // Check if the next frame is below on the current stack
-        if (fp <= prev_fp || fp >= bottom) {
-            break;
-        }
-
-        // Frame pointer must be word aligned
-        if ((fp & (sizeof(uintptr_t) - 1)) != 0) {
-            break;
-        }
-
-        prev_fp = fp;
-        pc = ((const void**)fp)[1];
-        fp = ((uintptr_t*)fp)[0];
-    }
-
-    return false;
-}
-
 int Profiler::getNativeTrace(void* ucontext, ASGCT_CallFrame* frames, int tid) {
     const void* native_callchain[MAX_NATIVE_FRAMES];
     int native_frames = _engine->getNativeTrace(ucontext, tid, native_callchain, MAX_NATIVE_FRAMES,
@@ -304,14 +249,6 @@
     VMThread* vm_thread = VMThread::current();
     if (vm_thread == NULL) {
         return 0;
-    }
-
-    if (_safe_mode & CHECK_STATE) {
-        int state = vm_thread->state();
-        if ((state == 8 || state == 9) && !checkWalkable(ucontext)) {
-            // Thread is in Java state, but does not have a valid Java frame on top of the stack
-            return 0;
-        }
     }
 
     JNIEnv* jni = VM::jni();
